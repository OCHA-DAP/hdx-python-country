import logging
import re
from typing import Any, Dict, List, Optional, Tuple

import hxl
from hxl import InputOptions
from hxl.input import HXLIOException

from hdx.location.country import Country
from hdx.location.phonetics import Phonetics
from hdx.utilities.base_downloader import DownloadError
from hdx.utilities.dictandlist import dict_of_sets_add
from hdx.utilities.retriever import Retrieve
from hdx.utilities.text import multiple_replace, normalise
from hdx.utilities.typehint import ListTuple

logger = logging.getLogger(__name__)


class AdminLevel:
    """AdminLevel class which takes in p-codes and then maps names to those
    p-codes with fuzzy matching if necessary.

    The dictionary admin_config, which defaults to an empty dictionary, can
    have the following optional keys:
    countries_fuzzy_try are countries (iso3 codes) for which to try fuzzy
    matching. Default is all countries.
    admin_name_mappings is a dictionary of mappings from name to p-code (for
    where fuzzy matching fails)
    admin_name_replacements is a dictionary of textual replacements to try when
    fuzzy matching
    admin_fuzzy_dont is a list of names for which fuzzy matching should not be
    tried

    The admin_level_overrides parameter allows manually overriding the returned
    admin level for given countries. It is a dictionary with iso3s as keys and
    admin level numbers as values.

    The retriever parameter accepts an object of type Retrieve (or inherited
    classes). It is used to allow either that admin data from urls is saved
    to files or to enable already saved files to be used instead of downloading
    from urls.

    Args:
        admin_config (Dict): Configuration dictionary. Defaults to {}.
        admin_level (int): Admin level. Defaults to 1.
        admin_level_overrides (Dict): Countries at other admin levels.
        retriever (Optional[Retrieve]): Retriever object to use for loading/saving files. Defaults to None.
    """

    pcode_regex = re.compile(r"^([a-zA-Z]{2,3})(\d+)$")
    _admin_url_default = "https://data.humdata.org/dataset/cb963915-d7d1-4ffa-90dc-31277e24406f/resource/f65bc260-4d8b-416f-ac07-f2433b4d5142/download/global_pcodes_adm_1_2.csv"
    _admin_url = _admin_url_default
    _formats_url_default = "https://data.humdata.org/dataset/cb963915-d7d1-4ffa-90dc-31277e24406f/resource/f1161807-dab4-4331-b7b0-4e5dac56e0e4/download/global_pcode_lengths.csv"
    _formats_url = _formats_url_default

    def __init__(
        self,
        admin_config: Dict = {},
        admin_level: int = 1,
        admin_level_overrides: Dict = {},
        retriever: Optional[Retrieve] = None,
    ) -> None:
        self.admin_level = admin_level
        self.admin_level_overrides = admin_level_overrides
        self.retriever: Optional[Retrieve] = retriever
        self.countries_fuzzy_try = admin_config.get("countries_fuzzy_try")
        self.admin_name_mappings = admin_config.get("admin_name_mappings", {})
        self.admin_name_replacements = admin_config.get(
            "admin_name_replacements", {}
        )
        self.admin_fuzzy_dont = admin_config.get("admin_fuzzy_dont", list())
        self.pcodes = []
        self.pcode_lengths = {}
        self.name_to_pcode = {}
        self.name_parent_to_pcode = {}
        self.pcode_to_name = {}
        self.pcode_to_iso3 = {}
        self.pcode_to_parent = {}
        self.pcode_formats = {}
        self.use_parent = False
        self.zeroes = {}
        self.parent_admins = []

        self.init_matches_errors()
        self.phonetics = Phonetics()

    @classmethod
    def looks_like_pcode(cls, string: str) -> bool:
        """Check if a string looks like a p-code using regex matching of format.
        Checks for 2 or 3 letter country iso code at start and then numbers.

        Args:
            string (str): String to check

        Returns:
            bool: Whether string looks like a p-code
        """
        if cls.pcode_regex.match(string):
            return True
        return False

    @classmethod
    def set_default_admin_url(cls, admin_url: Optional[str] = None) -> None:
        """
        Set default admin URL from which to retrieve admin data

        Args:
            admin_url (Optional[str]): Admin URL from which to retrieve admin data. Defaults to internal value.

        Returns:
            None
        """
        if admin_url is None:
            admin_url = cls._admin_url_default
        cls._admin_url = admin_url

    @staticmethod
    def get_libhxl_dataset(
        url: str = _admin_url, retriever: Optional[Retrieve] = None
    ) -> hxl.Dataset:
        """
        Get libhxl Dataset object given a URL which defaults to global p-codes
        dataset on HDX.

        Args:
            url (str): URL from which to load data. Defaults to internal admin url.
            retriever (Optional[Retrieve]): Retriever object to use for loading file. Defaults to None.

        Returns:
            hxl.Dataset: HXL Dataset object
        """
        if retriever:
            try:
                url_to_use = retriever.download_file(url)
            except DownloadError:
                logger.exception(
                    f"Setup of libhxl Dataset object with {url} failed!"
                )
                raise
        else:
            url_to_use = url
        try:
            return hxl.data(
                url_to_use,
                InputOptions(InputOptions(allow_local=True, encoding="utf-8")),
            )
        except (FileNotFoundError, HXLIOException):
            logger.exception(
                f"Setup of libhxl Dataset object with {url} failed!"
            )
            raise

    def setup_row(
        self,
        countryiso3: str,
        pcode: str,
        adm_name: Optional[str],
        parent: Optional[str],
    ):
        """
        Setup a single p-code

        Args:
            countryiso3 (str): Country
            pcode (str): P-code
            adm_name (Optional[str]): Administrative name (which can be None)
            parent (Optional[str]): Parent p-code

        Returns:
            None
        """
        self.pcode_lengths[countryiso3] = len(pcode)
        self.pcodes.append(pcode)
        if adm_name is None:
            adm_name = ""
        self.pcode_to_name[pcode] = adm_name
        self.pcode_to_iso3[pcode] = countryiso3
        if not adm_name:
            logger.error(
                f"Admin name is blank for pcode {pcode} of {countryiso3}!"
            )
            return

        adm_name = normalise(adm_name)
        name_to_pcode = self.name_to_pcode.get(countryiso3, {})
        name_to_pcode[adm_name] = pcode
        self.name_to_pcode[countryiso3] = name_to_pcode

        if self.use_parent:
            name_parent_to_pcode = self.name_parent_to_pcode.get(
                countryiso3, {}
            )
            name_to_pcode = name_parent_to_pcode.get(parent, {})
            name_to_pcode[adm_name] = pcode
            name_parent_to_pcode[parent] = name_to_pcode
            self.name_parent_to_pcode[countryiso3] = name_parent_to_pcode
            self.pcode_to_parent[pcode] = parent

    def setup_from_admin_info(
        self,
        admin_info: ListTuple[Dict],
        countryiso3s: Optional[ListTuple[str]] = None,
    ) -> None:
        """
        Setup p-codes from admin_info which is a list with values of the form
        below with parent optional:
        ::
            {"iso3": "AFG", "pcode": "AF0101", "name": "Kabul", parent: "AF01"}
        Args:
            admin_info (ListTuple[Dict]): p-code dictionary
            countryiso3s (Optional[ListTuple[str]]): Countries to read. Defaults to None (all).

        Returns:
            None
        """
        if countryiso3s:
            countryiso3s = [
                countryiso3.upper() for countryiso3 in countryiso3s
            ]
        self.use_parent = "parent" in admin_info[0]
        for row in admin_info:
            countryiso3 = row["iso3"].upper()
            if countryiso3s and countryiso3 not in countryiso3s:
                continue
            pcode = row.get("pcode").upper()
            adm_name = row["name"]
            parent = row.get("parent")
            self.setup_row(countryiso3, pcode, adm_name, parent)

    def setup_from_libhxl_dataset(
        self,
        libhxl_dataset: hxl.Dataset,
        countryiso3s: Optional[ListTuple[str]] = None,
    ) -> None:
        """
        Setup p-codes from a libhxl Dataset object.

        Args:
            libhxl_dataset (hxl.Dataset): Dataset object from libhxl library
            countryiso3s (Optional[ListTuple[str]]): Countries to read. Defaults to None (all).

        Returns:
            None
        """
        admin_info = libhxl_dataset.with_rows(
            f"#geo+admin_level={self.admin_level}"
        )
        if countryiso3s:
            countryiso3s = [
                countryiso3.upper() for countryiso3 in countryiso3s
            ]
        self.use_parent = "#adm+code+parent" in admin_info.display_tags
        for row in admin_info:
            countryiso3 = row.get("#country+code").upper()
            if countryiso3s and countryiso3 not in countryiso3s:
                continue
            pcode = row.get("#adm+code").upper()
            adm_name = row.get("#adm+name")
            parent = row.get("#adm+code+parent")
            self.setup_row(countryiso3, pcode, adm_name, parent)

    def setup_from_url(
        self,
        admin_url: str = _admin_url,
        countryiso3s: Optional[ListTuple[str]] = None,
    ) -> None:
        """
        Setup p-codes from a URL. Defaults to global p-codes dataset on HDX.

        Args:
            admin_url (str): URL from which to load data. Defaults to global p-codes dataset.
            countryiso3s (Optional[ListTuple[str]]): Countries to read. Defaults to None (all).

        Returns:
            None
        """
        admin_info = self.get_libhxl_dataset(admin_url, self.retriever)
        self.setup_from_libhxl_dataset(admin_info, countryiso3s)

    def load_pcode_formats_from_libhxl_dataset(
        self, libhxl_dataset: hxl.Dataset
    ) -> None:
        """
        Load p-code formats from a libhxl Dataset object.

        Args:
            libhxl_dataset (hxl.Dataset): Dataset object from libhxl library

        Returns:
            None
        """
<<<<<<< HEAD
        formats_info = self.get_libhxl_dataset(formats_url, self.retriever)
        for row in formats_info:
=======
        for row in libhxl_dataset:
>>>>>>> 6a34e9d7
            pcode_format = [int(row.get("#country+len"))]
            for admin_no in range(1, 4):
                length = row.get(f"#adm{admin_no}+len")
                if not length or "|" in length:
                    break
                pcode_format.append(int(length))
            self.pcode_formats[row.get("#country+code")] = pcode_format

        for pcode in self.pcodes:
            countryiso3 = self.pcode_to_iso3[pcode]
            for x in re.finditer("0", pcode):
                dict_of_sets_add(self.zeroes, countryiso3, x.start())

    def load_pcode_formats(self, formats_url: str = _formats_url) -> None:
        """
        Load p-code formats from a URL. Defaults to global p-codes dataset on HDX.

        Args:
            formats_url (str): URL from which to load data. Defaults to global p-codes dataset.

        Returns:
            None
        """
        formats_info = self.get_libhxl_dataset(formats_url)
        self.load_pcode_formats_from_libhxl_dataset(formats_info)

    def set_parent_admins(self, parent_admins: List[List]) -> None:
        """
        Set parent admins

        Args:
            parent_admins (List[List]): List of P-codes per parent admin

        Returns:
            None
        """
        self.parent_admins = parent_admins

    def set_parent_admins_from_adminlevels(
        self, adminlevels: List["AdminLevel"]
    ) -> None:
        """
        Set parent admins from AdminLevel objects

        Args:
            parent_admins (List[AdminLevel]): List of parent AdminLevel objects

        Returns:
            None
        """
        self.parent_admins = [adminlevel.pcodes for adminlevel in adminlevels]

    def get_pcode_list(self) -> List[str]:
        """Get list of all pcodes

        Returns:
            List[str]: List of pcodes
        """
        return self.pcodes

    def get_admin_level(self, countryiso3: str) -> int:
        """Get admin level for country

        Args:
            countryiso3 (str): ISO3 country code

        Returns:
            int: Admin level
        """
        admin_level = self.admin_level_overrides.get(countryiso3)
        if admin_level:
            return admin_level
        return self.admin_level

    def get_pcode_length(self, countryiso3: str) -> Optional[int]:
        """Get pcode length for country

        Args:
            countryiso3 (str): ISO3 country code

        Returns:
            Optional[int]: Country's pcode length or None
        """
        return self.pcode_lengths.get(countryiso3)

    def init_matches_errors(self) -> None:
        """Initialise storage of fuzzy matches, ignored and errors for logging purposes

        Returns:
            None
        """

        self.matches = set()
        self.ignored = set()
        self.errors = set()

    def convert_admin_pcode_length(
        self, countryiso3: str, pcode: str, **kwargs: Any
    ) -> Optional[str]:
        """Standardise pcode length by country and match to an internal pcode.
        Requires that p-code formats be loaded (eg. using load_pcode_formats)

        Args:
            countryiso3 (str): ISO3 country code
            pcode (str): P code to match
            **kwargs:
            parent (Optional[str]): Parent admin code
            logname (str): Log using this identifying name. Defaults to not logging.

        Returns:
            Optional[str]: Matched P code or None if no match
        """
        logname = kwargs.get("logname")
        match = self.pcode_regex.match(pcode)
        if not match:
            return None
        pcode_format = self.pcode_formats.get(countryiso3)
        if not pcode_format:
            if self.get_admin_level(countryiso3) == 1:
                return self.convert_admin1_pcode_length(
                    countryiso3, pcode, logname
                )
            return None
        countryiso, digits = match.groups()
        countryiso_length = len(countryiso)
        if countryiso_length > pcode_format[0]:
            countryiso2 = Country.get_iso2_from_iso3(countryiso3)
            pcode_parts = [countryiso2, digits]
        elif countryiso_length < pcode_format[0]:
            pcode_parts = [countryiso3, digits]
        else:
            pcode_parts = [countryiso, digits]
        new_pcode = "".join(pcode_parts)
        if new_pcode in self.pcodes:
            if logname:
                self.matches.add(
                    (
                        logname,
                        countryiso3,
                        new_pcode,
                        self.pcode_to_name[new_pcode],
                        "pcode length conversion-country",
                    )
                )
            return new_pcode
        total_length = sum(pcode_format[: self.admin_level + 1])
        admin_changes = []
        for admin_no in range(1, self.admin_level + 1):
            len_new_pcode = len(new_pcode)
            if len_new_pcode == total_length:
                break
            admin_length = pcode_format[admin_no]
            pcode_part = pcode_parts[admin_no]
            part_length = len(pcode_part)
            if part_length == admin_length:
                break
            pos = sum(pcode_format[:admin_no])
            if part_length < admin_length:
                if pos in self.zeroes[countryiso3]:
                    pcode_parts[admin_no] = f"0{pcode_part}"
                    admin_changes.append(str(admin_no))
                    new_pcode = "".join(pcode_parts)
                break
            elif part_length > admin_length and admin_no == self.admin_level:
                if pcode_part[0] == "0":
                    pcode_parts[admin_no] = pcode_part[1:]
                    admin_changes.append(str(admin_no))
                    new_pcode = "".join(pcode_parts)
                    break
            if len_new_pcode < total_length:
                if admin_length > 2 and pos in self.zeroes[countryiso3]:
                    pcode_part = f"0{pcode_part}"
                    if self.parent_admins and admin_no < self.admin_level:
                        parent_pcode = [
                            pcode_parts[i] for i in range(admin_no)
                        ]
                        parent_pcode.append(pcode_part[:admin_length])
                        parent_pcode = "".join(parent_pcode)
                        if (
                            parent_pcode
                            not in self.parent_admins[admin_no - 1]
                        ):
                            pcode_part = pcode_part[1:]
                        else:
                            admin_changes.append(str(admin_no))
                    else:
                        admin_changes.append(str(admin_no))
            elif len_new_pcode > total_length:
                if admin_length <= 2 and pcode_part[0] == "0":
                    pcode_part = pcode_part[1:]
                    if self.parent_admins and admin_no < self.admin_level:
                        parent_pcode = [
                            pcode_parts[i] for i in range(admin_no)
                        ]
                        parent_pcode.append(pcode_part[:admin_length])
                        parent_pcode = "".join(parent_pcode)
                        if (
                            parent_pcode
                            not in self.parent_admins[admin_no - 1]
                        ):
                            pcode_part = f"0{pcode_part}"
                        else:
                            admin_changes.append(str(admin_no))
                    else:
                        admin_changes.append(str(admin_no))
            pcode_parts[admin_no] = pcode_part[:admin_length]
            pcode_parts.append(pcode_part[admin_length:])
            new_pcode = "".join(pcode_parts)
        if new_pcode in self.pcodes:
            if logname:
                admin_changes_str = ",".join(admin_changes)
                self.matches.add(
                    (
                        logname,
                        countryiso3,
                        new_pcode,
                        self.pcode_to_name[new_pcode],
                        f"pcode length conversion-admins {admin_changes_str}",
                    )
                )
            return new_pcode
        return None

    def convert_admin1_pcode_length(
        self, countryiso3: str, pcode: str, logname: Optional[str] = None
    ) -> Optional[str]:
        """Standardise pcode length by country and match to an internal pcode.
        Only works for admin1 pcodes.

        Args:
            countryiso3 (str): ISO3 country code
            pcode (str): P code for admin one to match
            logname (Optional[str]): Identifying name to use when logging. Defaults to None (don't log).

        Returns:
            Optional[str]: Matched P code or None if no match
        """
        pcode_length = len(pcode)
        country_pcodelength = self.pcode_lengths.get(countryiso3)
        if not country_pcodelength:
            return None
        if (
            pcode_length == country_pcodelength
            or pcode_length < 4
            or pcode_length > 6
        ):
            return None
        if country_pcodelength == 4:
            pcode = f"{Country.get_iso2_from_iso3(pcode[:3])}{pcode[-2:]}"
        elif country_pcodelength == 5:
            if pcode_length == 4:
                pcode = f"{pcode[:2]}0{pcode[-2:]}"
            else:
                pcode = f"{Country.get_iso2_from_iso3(pcode[:3])}{pcode[-3:]}"
        elif country_pcodelength == 6:
            if pcode_length == 4:
                pcode = f"{Country.get_iso3_from_iso2(pcode[:2])}0{pcode[-2:]}"
            else:
                pcode = f"{Country.get_iso3_from_iso2(pcode[:2])}{pcode[-3:]}"
        else:
            pcode = None
        if pcode in self.pcodes:
            if logname:
                self.matches.add(
                    (
                        logname,
                        countryiso3,
                        pcode,
                        self.pcode_to_name[pcode],
                        "pcode length conversion",
                    )
                )
            return pcode
        return None

    def get_admin_name_replacements(
        self, countryiso3: str, parent: Optional[str]
    ) -> Dict[str, str]:
        """Get relevant admin name replacements from admin name replacements
        which is a dictionary of mappings from string to string replacement.
        These can be global or they can be restricted by
        country or parent (if the AdminLevel object has been set up with
        parents). Keys take the form "STRING_TO_REPLACE",
        "AFG|STRING_TO_REPLACE" or "AF01|STRING_TO_REPLACE".

        Args:
            countryiso3 (str): ISO3 country code
            parent (Optional[str]): Parent admin code

        Returns:
            Dict[str, str]: Relevant admin name replacements
        """
        relevant_name_replacements = {}
        for key, value in self.admin_name_replacements.items():
            if "|" not in key:
                if key not in relevant_name_replacements:
                    relevant_name_replacements[key] = value
                continue
            prefix, name = key.split("|")
            if parent:
                if prefix == parent:
                    if name not in relevant_name_replacements:
                        relevant_name_replacements[name] = value
                    continue
            if prefix == countryiso3:
                if name not in relevant_name_replacements:
                    relevant_name_replacements[name] = value
                continue
        return relevant_name_replacements

    def fuzzy_pcode(
        self,
        countryiso3: str,
        name: str,
        normalised_name: str,
        **kwargs: Any,
    ) -> Optional[str]:
        """Fuzzy match name to pcode

        Args:
            countryiso3 (str): ISO3 country code
            name (str): Name to match
            normalised_name (str): Normalised name
            **kwargs:
            parent (Optional[str]): Parent admin code
            logname (str): Log using this identifying name. Defaults to not logging.

        Returns:
            Optional[str]: Matched P code or None if no match
        """
        logname = kwargs.get("logname")
        if (
            self.countries_fuzzy_try is not None
            and countryiso3 not in self.countries_fuzzy_try
        ):
            if logname:
                self.ignored.add((logname, countryiso3))
            return None
        if self.use_parent:
            parent = kwargs.get("parent")
        else:
            parent = None
        if parent is None:
            name_to_pcode = self.name_to_pcode.get(countryiso3)
            if not name_to_pcode:
                if logname:
                    self.errors.add((logname, countryiso3))
                return None
        else:
            name_parent_to_pcode = self.name_parent_to_pcode.get(countryiso3)
            if not name_parent_to_pcode:
                if logname:
                    self.errors.add((logname, countryiso3))
                return None
            name_to_pcode = name_parent_to_pcode.get(parent)
            if not name_to_pcode:
                if logname:
                    self.errors.add((logname, countryiso3, parent))
                return None
        alt_normalised_name = multiple_replace(
            normalised_name,
            self.get_admin_name_replacements(countryiso3, parent),
        )
        pcode = name_to_pcode.get(
            normalised_name, name_to_pcode.get(alt_normalised_name)
        )
        if not pcode and name.lower() in self.admin_fuzzy_dont:
            if logname:
                self.ignored.add((logname, countryiso3, name))
            return None
        if not pcode:
            for map_name in name_to_pcode:
                if normalised_name in map_name:
                    pcode = name_to_pcode[map_name]
                    if logname:
                        self.matches.add(
                            (
                                logname,
                                countryiso3,
                                name,
                                self.pcode_to_name[pcode],
                                "substring",
                            )
                        )
                    break
            for map_name in name_to_pcode:
                if alt_normalised_name in map_name:
                    pcode = name_to_pcode[map_name]
                    if logname:
                        self.matches.add(
                            (
                                logname,
                                countryiso3,
                                name,
                                self.pcode_to_name[pcode],
                                "substring",
                            )
                        )
                    break
        if not pcode:
            map_names = list(name_to_pcode.keys())

            def al_transform_1(name):
                prefix = name[:3]
                if prefix == "al ":
                    return f"ad {name[3:]}"
                elif prefix == "ad ":
                    return f"al {name[3:]}"
                else:
                    return None

            def al_transform_2(name):
                prefix = name[:3]
                if prefix == "al " or prefix == "ad ":
                    return name[3:]
                else:
                    return None

            matching_index = self.phonetics.match(
                map_names,
                normalised_name,
                alternative_name=alt_normalised_name,
                transform_possible_names=[al_transform_1, al_transform_2],
            )

            if matching_index is None:
                if logname:
                    self.errors.add((logname, countryiso3, name))
                return None

            map_name = map_names[matching_index]
            pcode = name_to_pcode[map_name]
            if logname:
                self.matches.add(
                    (
                        logname,
                        countryiso3,
                        name,
                        self.pcode_to_name[pcode],
                        "fuzzy",
                    )
                )
        return pcode

    def get_name_mapped_pcode(
        self, countryiso3: str, name: str, parent: Optional[str]
    ) -> Optional[str]:
        """Get pcode from admin name mappings which is a dictionary of mappings
        from name to pcode. These can be global or they can be restricted by
        country or parent (if the AdminLevel object has been set up with
        parents). Keys take the form "MAPPING", "AFG|MAPPING" or
        "AF01|MAPPING".

        Args:
            countryiso3 (str): ISO3 country code
            name (str): Name to match
            parent (Optional[str]): Parent admin code

        Returns:
            Optional[str]: P code match from admin name mappings or None if no match
        """
        if parent:
            pcode = self.admin_name_mappings.get(f"{parent}|{name}")
            if pcode is None:
                pcode = self.admin_name_mappings.get(f"{countryiso3}|{name}")
        else:
            pcode = self.admin_name_mappings.get(f"{countryiso3}|{name}")
        if pcode is None:
            pcode = self.admin_name_mappings.get(name)
        return pcode

    def get_pcode(
        self,
        countryiso3: str,
        name: str,
        fuzzy_match: bool = True,
        fuzzy_length: int = 4,
        **kwargs: Any,
    ) -> Tuple[Optional[str], bool]:
        """Get pcode for a given name

        Args:
            countryiso3 (str): ISO3 country code
            name (str): Name to match
            fuzzy_match (bool): Whether to try fuzzy matching. Defaults to True.
            fuzzy_length (int): Minimum length for fuzzy matching. Defaults to 4.
            **kwargs:
            parent (Optional[str]): Parent admin code
            logname (str): Log using this identifying name. Defaults to not logging.

        Returns:
            Tuple[Optional[str], bool]: (Matched P code or None if no match, True if exact match or False if not)
        """
        if self.use_parent:
            parent = kwargs.get("parent")
        else:
            parent = None
        pcode = self.get_name_mapped_pcode(countryiso3, name, parent)
        if pcode and self.pcode_to_iso3[pcode] == countryiso3:
            if parent:
                if self.pcode_to_parent[pcode] == parent:
                    return pcode, True
            else:
                return pcode, True
        if self.looks_like_pcode(name):
            pcode = name.upper()
            if pcode in self.pcodes:  # name is a p-code
                return name, True
            # name looks like a p-code, but doesn't match p-codes
            # so try adjusting p-code length
            pcode = self.convert_admin_pcode_length(
                countryiso3, pcode, **kwargs
            )
            return pcode, True
        else:
            normalised_name = normalise(name)
            if parent:
                name_parent_to_pcode = self.name_parent_to_pcode.get(
                    countryiso3
                )
                if name_parent_to_pcode:
                    name_to_pcode = name_parent_to_pcode.get(parent)
                    if name_to_pcode is not None:
                        pcode = name_to_pcode.get(normalised_name)
                        if pcode:
                            return pcode, True
            else:
                name_to_pcode = self.name_to_pcode.get(countryiso3)
                if name_to_pcode is not None:
                    pcode = name_to_pcode.get(normalised_name)
                    if pcode:
                        return pcode, True
            if not fuzzy_match or len(normalised_name) < fuzzy_length:
                return None, True
            pcode = self.fuzzy_pcode(
                countryiso3, name, normalised_name, **kwargs
            )
            return pcode, False

    def output_matches(self) -> List[str]:
        """Output log of matches

        Returns:
            List[str]: List of matches
        """
        output = []
        for match in sorted(self.matches):
            line = f"{match[0]} - {match[1]}: Matching ({match[4]}) {match[2]} to {match[3]} on map"
            logger.info(line)
            output.append(line)
        return output

    def output_ignored(self) -> List[str]:
        """Output log of ignored

        Returns:
            List[str]: List of ignored
        """
        output = []
        for ignored in sorted(self.ignored):
            if len(ignored) == 2:
                line = f"{ignored[0]} - Ignored {ignored[1]}!"
            else:
                line = f"{ignored[0]} - {ignored[1]}: Ignored {ignored[2]}!"
            logger.info(line)
            output.append(line)
        return output

    def output_errors(self) -> List[str]:
        """Output log of errors

        Returns:
            List[str]: List of errors
        """
        output = []
        for error in sorted(self.errors):
            if len(error) == 2:
                line = f"{error[0]} - Could not find {error[1]} in map names!"
            else:
                line = f"{error[0]} - {error[1]}: Could not find {error[2]} in map names!"
            logger.error(line)
            output.append(line)
        return output

    def output_admin_name_mappings(self) -> List[str]:
        """Output log of name mappings

        Returns:
            List[str]: List of mappings
        """
        output = []
        for name, pcode in self.admin_name_mappings.items():
            line = f"{name}: {self.pcode_to_name[pcode]} ({pcode})"
            logger.info(line)
            output.append(line)
        return output

    def output_admin_name_replacements(self) -> List[str]:
        """Output log of name replacements

        Returns:
            List[str]: List of name replacements
        """
        output = []
        for name, replacement in self.admin_name_replacements.items():
            line = f"{name}: {replacement}"
            logger.info(line)
            output.append(line)
        return output<|MERGE_RESOLUTION|>--- conflicted
+++ resolved
@@ -290,12 +290,7 @@
         Returns:
             None
         """
-<<<<<<< HEAD
-        formats_info = self.get_libhxl_dataset(formats_url, self.retriever)
-        for row in formats_info:
-=======
         for row in libhxl_dataset:
->>>>>>> 6a34e9d7
             pcode_format = [int(row.get("#country+len"))]
             for admin_no in range(1, 4):
                 length = row.get(f"#adm{admin_no}+len")
@@ -319,7 +314,7 @@
         Returns:
             None
         """
-        formats_info = self.get_libhxl_dataset(formats_url)
+        formats_info = self.get_libhxl_dataset(formats_url, self.retriever)
         self.load_pcode_formats_from_libhxl_dataset(formats_info)
 
     def set_parent_admins(self, parent_admins: List[List]) -> None:
